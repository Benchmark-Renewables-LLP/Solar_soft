--- conflicted
+++ resolved
@@ -6,15 +6,11 @@
 import logging
 import hashlib
 import time
-<<<<<<< HEAD
-from config.settings import DATABASE_URL,COMPANY_KEY
-=======
 import re
 import difflib
 from datetime import datetime, timedelta
 from logging.handlers import TimedRotatingFileHandler
 from config.settings import DATABASE_URL, COMPANY_KEY
->>>>>>> 0c284439
 
 # Set up logging with a dedicated log folder
 LOG_DIR = os.path.abspath(os.path.join(os.path.dirname(__file__), '..', 'logs'))
@@ -326,10 +322,6 @@
             
             consecutive_no_record = 0
             daily_data = data["dat"]["row"]
-<<<<<<< HEAD
-            logging.info(f"Received {len(daily_data)} data rows for device {device['sn']} on {date_str}")
-            print(f"Received {len(daily_data)} data rows for device {device['sn']} on {date_str}")
-=======
             logger.info(f"Received {len(daily_data)} data rows for device {device['sn']} on {date_str}")
             print(f"Received {len(daily_data)} data rows for device {device['sn']} on {date_str}")
 
@@ -341,7 +333,6 @@
             logger.info(f"Filtered to {len(daily_data)} rows within time range {start_dt} to {end_dt}")
             print(f"Filtered to {len(daily_data)} rows within time range {start_dt} to {end_dt}")
 
->>>>>>> 0c284439
             if not daily_data:
                 current_date += timedelta(days=1)
                 continue
@@ -359,74 +350,6 @@
                     api_title = title["title"]
                     value = fields[idx]
                     if not value or value == "":
-<<<<<<< HEAD
-                        continue #device_sn,install_date,id,Timestamp,serial number,control firmware version,communication firmware version,safety regulation,rated power (W),number of MPPT channel and phase,initial power (W),self-checking time (S),min threshold insulation resistance (KΩ),max threshold DC voltage (V),max threshold grid voltage (V),min threshold grid voltage (V),max threshold grid freqecncy (Hz),min threshold grid freqecncy (Hz),max threshold grid current (A),max threshold inital voltage (V),min threshold inital voltage (V),max threshold MPPT voltage (V),min threshold MPPT voltage (V),max threshold inverter temperature (°C),power factor tune,active power factor tune (%),reactive power tune (%),apparent power tune (%),on/off flag,factory reset flag,self-checking flag,anti-islanding protection flag,grid management flag,GFDI flag,RCD flag,RISO flag,GFDI earthing flag,PV curve flag,LVRT flag,EEPROM inital flag,firmware upgrade flag,running state,today energy (kWh),total reactive energy (kVarh),total reactive energy (kVarh),today grid-connected time (S),total energy (kWh),total operating time (Hour),inverter efficiency (%),grid voltage AB (V),grid voltage BC (V),grid voltage AC (V),grid voltage A (V),grid voltage B (V),grid voltage C (V),grid current A (A),grid current B (A),grid current C (A),grid frequency (Hz),input power (W),output apparent power (VA),output power (W),output reactive power (Var),radiator mode 1 temperature (°C),IGBT  mode temperature (°C),inductor temperature 1 (°C),inductor temperature 2 (°C),transformer temperature (°C),ambient temperature (°C),GFDI1 ground current (A),GFDI2 ground current (A),RCD drain current (A),DC voltage 1 (V),DC current 1 (A),DC voltage 2 (V),DC current 2 (A),DC voltage 3 (V),DC current 3 (A),DC voltage 4 (V),DC current 4 (A),fault information 1,fault information 2,fault information 3,fault information 4
-
-                    # Define aliases for field matching
-                    title_text = title["title"]
-
-                    if any(k in title_text for k in ["PV1 input voltage", "PV1 voltage","String 1 voltage", "DC voltage 1"]):
-                        entry["pv01_voltage"] = float(value)
-                    elif any(k in title_text for k in ["PV2 input voltage", "PV2 voltage", "String 2 voltage","DC voltage 2"]):
-                        entry["pv02_voltage"] = float(value)
-                    elif any(k in title_text for k in ["PV3 input voltage", "PV3 voltage", "String 3 voltage","DC voltage 3"]):
-                        entry["pv03_voltage"] = float(value)
-                    elif any(k in title_text for k in ["PV1 Input current", "String 1 current", "DC current 1"]):
-                        entry["pv01_current"] = float(value)
-                    elif any(k in title_text for k in ["PV2 Input current", "String 2 current", "DC current 2"]):
-                        entry["pv02_current"] = float(value)
-                    elif any(k in title_text for k in ["PV3 Input current", "String 3 current", "DC current 3"]):
-                        entry["pv03_current"] = float(value)
-                    elif any(k in title_text for k in ["PV4 input voltage", "PV4 voltage", "String 4 voltage", "DC voltage 4"]):
-                        entry["pv04_voltage"] = float(value)
-                    elif any(k in title_text for k in ["PV5 input voltage", "PV5 voltage", "String 5 voltage", "DC voltage 5"]):
-                        entry["pv05_voltage"] = float(value)
-                    elif any(k in title_text for k in ["PV6 input voltage", "PV6 voltage", "String 6 voltage", "DC voltage 6"]):
-                        entry["pv06_voltage"] = float(value)
-                    elif any(k in title_text for k in ["PV7 input voltage", "PV7 voltage", "String 7 voltage", "DC voltage 7"]):
-                        entry["pv07_voltage"] = float(value)
-                    elif any(k in title_text for k in ["PV8 input voltage", "PV8 voltage", "String 8 voltage", "DC voltage 8"]):
-                        entry["pv08_voltage"] = float(value)  
-                    elif any(k in title_text for k in ["PV9 input voltage", "PV9 voltage", "String 9 voltage", "DC voltage 9"]):
-                        entry["pv09_voltage"] = float(value)
-                    elif any(k in title_text for k in ["PV10 input voltage", "PV10 voltage", "String 10 voltage", "DC voltage 10"]):
-                        entry["pv10_voltage"] = float(value)
-                    elif any(k in title_text for k in ["PV11 input voltage", "PV11 voltage", "String 11 voltage", "DC voltage 11"]):
-                        entry["pv11_voltage"] = float(value)
-                    elif any(k in title_text for k in ["PV12 input voltage", "PV12 voltage", "String 12 voltage", "DC voltage 12"]):
-                        entry["pv12_voltage"] = float(value)
-                    elif "R phase grid current" in title_text or "grid current A" in title_text :
-                        entry["r_current"] = float(value)
-                    elif "S phase grid current" in title_text or "grid current B" in title_text :
-                        entry["s_current"] = float(value)
-                    elif "T phase grid current" in title_text or "grid current C" in title_text :
-                        entry["t_current"] = float(value)
-                    elif "Grid line voltage RS" in title_text or "grid voltage AB" in title_text:
-                        entry["rs_voltage"] = float(value)
-                    elif "Grid line voltage ST" in title_text or "grid voltage BC" in title_text:
-                        entry["st_voltage"] = float(value)
-                    elif "Grid line voltage TR" in title_text or "grid voltage AC" in title_text:
-                        entry["tr_voltage"] = float(value)
-                    elif "R phase grid voltage" in title_text or "grid voltage A" in title_text  or "R phase grid voltage" in title_text:
-                        entry["r_voltage"] = float(value)
-                    elif "S phase grid voltage" in title_text or "grid voltage B" in title_text or "S phase grid voltage" in title_text:
-                        entry["s_voltage"] = float(value)
-                    elif "T phase grid voltage" in title_text or "grid voltage C" in title_text or "T phase grid voltage" in title_text:
-                        entry["t_voltage"] = float(value)
-                    elif "Grid frequency" in title_text or "grid frequency" in title_text:
-                        entry["frequency"] = float(value)
-                    elif any(k in title_text for k in ["Grid connected power", "output power","PV power generation today (kWh)"]):
-                        entry["total_power"] = float(value)
-                    elif "PV power generation today (kWh)" in title_text or "today energy" in title_text:
-                        entry["energy_today"] = float(value)
-                    elif "output reactive power" in title_text or "total reactive energy" in title_text:
-                        entry["reactive_power"] = float(value)
-                    elif "CUF" in title_text or "cuf" in title_text:
-                        entry["cuf"] = value
-                  
-                    elif "Inverter operation mode" in title_text or "running state" in title_text or "Inverter status" in title_text:
-                        entry["state"] = value
-=======
                         continue
                     db_field = map_api_title_to_db_field(api_title)
                     if db_field and db_field != "timestamp":
@@ -435,46 +358,9 @@
                         except ValueError:
                             logger.warning(f"Could not convert value '{value}' to float for field {db_field}")
                             continue
->>>>>>> 0c284439
-
 
                 # Set remaining fields to None as not provided by API
                 entry.update({
-<<<<<<< HEAD
-                    "pv03_voltage": entry.get("pv03_voltage",0),
-                    "pv03_current": entry.get("pv03_current",0),
-                    "pv04_voltage": entry.get("pv04_voltage",0),
-                    "pv04_current": entry.get("pv04_current",0),
-                    "pv05_voltage": entry.get("pv05_voltage",0),
-                    "pv05_current": entry.get("pv05_current",0),
-                    "pv06_voltage": entry.get("pv06_voltage",0),
-                    "pv06_current": entry.get("pv06_current",0),
-                    "pv07_voltage": entry.get("pv07_voltage",0),
-                    "pv07_current": entry.get("pv07_current",0),
-                    "pv08_voltage": entry.get("pv08_voltage",0),
-                    "pv08_current": entry.get("pv08_current",0),
-                    "pv09_voltage": entry.get("pv09_voltage",0),
-                    "pv09_current": entry.get("pv09_current",0),
-                    "pv10_voltage": entry.get("pv10_voltage",0),
-                    "pv10_current": entry.get("pv10_current",0),
-                    "pv11_voltage": entry.get("pv11_voltage",0),
-                    "pv11_current": entry.get("pv11_current",0),
-                    "pv12_voltage": entry.get("pv12_voltage",0),
-                    "pv12_current": entry.get("pv12_current",0),
-                    "r_current": entry.get("r_current",0),
-                    "s_current": entry.get("s_current",0),
-                    "t_current": entry.get("t_current",0),
-                    "r_voltage": entry.get("r_voltage",0),
-                    "s_voltage": entry.get("s_voltage",0),
-                    "t_voltage": entry.get("t_voltage",0),
-                    "rs_voltage": entry.get("rs_voltage",0),
-                    "st_voltage": entry.get("st_voltage",0),
-                    "tr_voltage": entry.get("tr_voltage",0),
-                    "reactive_power": entry.get("reactive_power",0),
-                    "energy_today": float(data["dat"].get("energy_today", 0)),
-                    "cuf": entry.get("cuf",0),
-                    "pr": None
-=======
                     "pv01_voltage": entry.get("pv01_voltage"),
                     "pv01_current": entry.get("pv01_current"),
                     "pv02_voltage": entry.get("pv02_voltage"),
@@ -515,7 +401,6 @@
                     "cuf": None,
                     "pr": None,
                     "state": entry.get("state")
->>>>>>> 0c284439
                 })
                 all_data.append(entry)
             
@@ -571,40 +456,6 @@
                 api_title = title["title"]
                 value = fields[idx]
                 if not value or value == "":
-<<<<<<< HEAD
-                        continue
-                    # Define aliases for field matching
-                title_text = title["title"]#device_sn,install_date,id,Timestamp,serial number,control firmware version,communication firmware version,safety regulation,rated power (W),number of MPPT channel and phase,initial power (W),self-checking time (S),min threshold insulation resistance (KΩ),max threshold DC voltage (V),max threshold grid voltage (V),min threshold grid voltage (V),max threshold grid freqecncy (Hz),min threshold grid freqecncy (Hz),max threshold grid current (A),max threshold inital voltage (V),min threshold inital voltage (V),max threshold MPPT voltage (V),min threshold MPPT voltage (V),max threshold inverter temperature (°C),power factor tune,active power factor tune (%),reactive power tune (%),apparent power tune (%),on/off flag,factory reset flag,self-checking flag,anti-islanding protection flag,grid management flag,GFDI flag,RCD flag,RISO flag,GFDI earthing flag,PV curve flag,LVRT flag,EEPROM inital flag,firmware upgrade flag,running state,today energy (kWh),total reactive energy (kVarh),total reactive energy (kVarh),today grid-connected time (S),total energy (kWh),total operating time (Hour),inverter efficiency (%),grid voltage AB (V),grid voltage BC (V),grid voltage AC (V),grid voltage A (V),grid voltage B (V),grid voltage C (V),grid current A (A),grid current B (A),grid current C (A),grid frequency (Hz),input power (W),output apparent power (VA),output power (W),output reactive power (Var),radiator mode 1 temperature (°C),IGBT  mode temperature (°C),inductor temperature 1 (°C),inductor temperature 2 (°C),transformer temperature (°C),ambient temperature (°C),GFDI1 ground current (A),GFDI2 ground current (A),RCD drain current (A),DC voltage 1 (V),DC current 1 (A),DC voltage 2 (V),DC current 2 (A),DC voltage 3 (V),DC current 3 (A),DC voltage 4 (V),DC current 4 (A),fault information 1,fault information 2,fault information 3,fault information 4
-
-                if any(k in title_text for k in ["PV1 input voltage", "PV1 voltage", "String 1 voltage", "DC voltage 1 (V)"]):
-                    entry["pv01_voltage"] = float(value)
-                elif any(k in title_text for k in ["PV2 input voltage", "PV2 voltage", "Strin   2 voltage","DC voltage 2 (V)"]):
-                    entry["pv02_voltage"] = float(value)
-                elif any(k in title_text for k in ["PV3 input voltage", "PV3 voltage", "Strin   3 voltage","DC voltage 3 (V)"]):
-                    entry["pv03_voltage"] = float(value)
-                elif any(k in title_text for k in ["PV1 Input current", "String 1 current", "D  current 1 (A)"]):
-                    entry["pv01_current"] = float(value)
-                elif any(k in title_text for k in ["PV2 Input current", "String 2 current", "D  current 2 (A)"]):
-                    entry["pv02_current"] = float(value)
-                elif any(k in title_text for k in ["PV3 Input current", "String 3 current", "D  current 3"]):
-                    entry["pv03_current"] = float(value)
-                elif "R phase grid voltage" in title_text or "grid voltage A" in title_text:
-                    entry["r_voltage"] = float(value)
-                elif "S phase grid voltage" in title_text or "grid voltage B" in title_text:
-                    entry["s_voltage"] = float(value)
-                elif "T phase grid voltage" in title_text or "grid voltage C" in title_text:
-                    entry["t_voltage"] = float(value)
-                elif "Grid frequency" in title_text or "grid frequency" in title_text:
-                    entry["frequency"] = float(value)
-                elif any(k in title_text for k in ["Grid connected power", "output power"]):
-                    entry["total_power"] = float(value)
-                elif "Inverter operation mode" in title_text or "running state" in title_text:
-                    entry["state"] = value
-                elif "today energy (kwh)" in title_text:
-                    entry["energy_today"] = float(value)
-                elif "output reactive power" in title_text:
-                    entry["reactive_power"] = float(value)
-=======
                     continue
                 db_field = map_api_title_to_db_field(api_title)
                 if db_field and db_field != "timestamp":
@@ -613,7 +464,6 @@
                     except ValueError:
                         logger.warning(f"Could not convert value '{value}' to float for field {db_field}")
                         continue
->>>>>>> 0c284439
 
             # Set remaining fields to None as not provided by API
             entry.update({
