import sys
import os
import csv
import logging
import re
from datetime import datetime
import psycopg2
<<<<<<< HEAD

# Project imports
sys.path.append(os.path.abspath(os.path.join(os.path.dirname(__file__), '..', '..')))
from shinemonitor_api import fetch_plant_list, fetch_plant_devices, fetch_historical_data
from config.settings import DATABASE_URL

# Logging configuration
logging.basicConfig(level=logging.INFO, format='%(asctime)s - %(levelname)s - %(message)s')

# Regex for numeric validation
NUMBER_REGEX = re.compile(r'^(\d*\.\d+|\d+)$')

def validate_parameter(value, param_name, min_val, max_val):
    if value is None:
        return True
    str_value = str(value)
    if not NUMBER_REGEX.match(str_value):
        logging.warning(f"Invalid format for {param_name}: {str_value}")
        return False
    num_value = float(str_value)
    if not (min_val <= num_value <= max_val):
        
        logging.warning(f"Value out of range for {param_name}: {num_value} (expected {min_val} to {max_val})")
        return False
    return True

def get_db_connection():
    try:
        conn = psycopg2.connect(DATABASE_URL)
        logging.info("Connected to TimescaleDB")
        return conn
    except Exception as e:
        logging.error(f"Failed to connect to TimescaleDB: {e}")
        raise

def fetch_historic_data():
    print("Starting fetch_historic_data script...")
    conn = get_db_connection()

    try:
        with open('backend/data/userx.csv', newline='', encoding='utf-8-sig') as csvfile:
=======
from logging.handlers import TimedRotatingFileHandler

# Project imports
sys.path.append(os.path.abspath(os.path.join(os.path.dirname(__file__), '..', '..')))
from shinemonitor_api import fetch_plant_list, fetch_plant_devices, fetch_historical_data
from config.settings import DATABASE_URL

# Set up logging with a dedicated log folder
LOG_DIR = os.path.abspath(os.path.join(os.path.dirname(__file__), '..', 'logs'))
os.makedirs(LOG_DIR, exist_ok=True)
LOG_FILE = os.path.join(LOG_DIR, 'fetch_historic_data.log')

# Configure logging with TimedRotatingFileHandler for daily logs
logger = logging.getLogger('FetchHistoricData')
logger.setLevel(logging.INFO)

# File handler (rotates daily)
file_handler = TimedRotatingFileHandler(LOG_FILE, when='midnight', interval=1, backupCount=30)
file_handler.setFormatter(logging.Formatter('%(asctime)s - %(levelname)s - %(message)s'))
logger.addHandler(file_handler)

# Console handler
console_handler = logging.StreamHandler()
console_handler.setFormatter(logging.Formatter('%(asctime)s - %(levelname)s - %(message)s'))
logger.addHandler(console_handler)

# Regex for numeric validation
NUMBER_REGEX = re.compile(r'^(\d*\.\d+|\d+)$')

# Output CSV path
OUTPUT_CSV_PATH = 'backend/data/historical_data_output.csv'

# Define CSV fieldnames based on historical_data structure
CSV_FIELDNAMES = [
    'device_id', 'timestamp',
    'pv01_voltage', 'pv01_current', 'pv02_voltage', 'pv02_current',
    'pv03_voltage', 'pv03_current', 'pv04_voltage', 'pv04_current',
    'pv05_voltage', 'pv05_current', 'pv06_voltage', 'pv06_current',
    'pv07_voltage', 'pv07_current', 'pv08_voltage', 'pv08_current',
    'pv09_voltage', 'pv09_current', 'pv10_voltage', 'pv10_current',
    'pv11_voltage', 'pv11_current', 'pv12_voltage', 'pv12_current',
    'r_voltage', 's_voltage', 't_voltage',
    'r_current', 's_current', 't_current',
    'rs_voltage', 'st_voltage', 'tr_voltage',
    'frequency', 'total_power', 'reactive_power',
    'energy_today', 'cuf', 'pr', 'state'
]

def validate_parameter(value, param_name, min_val, max_val):
    if value is None:
        return True
    str_value = str(value)
    if not NUMBER_REGEX.match(str_value):
        logger.warning(f"Invalid format for {param_name}: {str_value}")
        return False
    num_value = float(str_value)
    if not (min_val <= num_value <= max_val):
        logger.warning(f"Value out of range for {param_name}: {num_value} (expected {min_val} to {max_val})")
        return False
    return True

def get_db_connection():
    try:
        conn = psycopg2.connect(DATABASE_URL)
        logger.info("Connected to TimescaleDB")
        return conn
    except Exception as e:
        logger.error(f"Failed to connect to TimescaleDB: {e}")
        raise

def fetch_historic_data():
    print("Starting fetch_historic_data script...")
    logger.info("Starting fetch_historic_data script...")
    conn = get_db_connection()

    try:
        # Ensure the output directory exists
        os.makedirs(os.path.dirname(OUTPUT_CSV_PATH), exist_ok=True)

        # Write CSV header if the file doesn't exist
        if not os.path.exists(OUTPUT_CSV_PATH):
            with open(OUTPUT_CSV_PATH, 'w', newline='', encoding='utf-8') as csvfile:
                writer = csv.DictWriter(csvfile, fieldnames=CSV_FIELDNAMES)
                writer.writeheader()
                logger.info(f"Created output CSV file at {OUTPUT_CSV_PATH} with headers")

        with open('backend/data/users.csv', newline='', encoding='utf-8-sig') as csvfile:
>>>>>>> 0c284439
            reader = csv.DictReader(csvfile)
            users = list(reader)
            if users:
                print(f"Keys in first user dictionary: {users[0].keys()}")
<<<<<<< HEAD
=======
                logger.info(f"Keys in first user dictionary: {users[0].keys()}")
>>>>>>> 0c284439

        for user in users:
            user_id = user['user_id']
            username = user['username']
            password = user['password']
<<<<<<< HEAD
            logging.info(f"Processing user {user_id}: {username}")
=======
            logger.info(f"Processing user {user_id}: {username}")
>>>>>>> 0c284439
            print(f"Processing user {user_id}: {username}")

            plants = fetch_plant_list(user_id, username, password)
            if not plants:
<<<<<<< HEAD
                logging.warning(f"No plants found for user {user_id}")
=======
                logger.warning(f"No plants found for user {user_id}")
>>>>>>> 0c284439
                continue

            with conn.cursor() as cur:
                for plant in plants:
                    print(f"Processing plant ID {plant['plant_id']}")
<<<<<<< HEAD
=======
                    logger.info(f"Processing plant ID {plant['plant_id']}")
>>>>>>> 0c284439
                    cur.execute("""
                        INSERT INTO plants (plant_id, customer_name, capacity, total_energy, install_date)
                        VALUES (%s, %s, %s, %s, %s)
                        ON CONFLICT (plant_id) DO NOTHING
                    """, (
                        plant['plant_id'], plant['customer_name'], plant['capacity'],
                        plant['total_energy'], plant['install_date']
                    ))
<<<<<<< HEAD
                    logging.info(f"Inserted plant with ID {plant['plant_id']}")
=======
                    logger.info(f"Inserted plant with ID {plant['plant_id']}")
>>>>>>> 0c284439

                for plant in plants:
                    plant_id = plant['plant_id']
                    devices = fetch_plant_devices(user_id, username, password, plant_id)
                    if not devices:
<<<<<<< HEAD
                        logging.warning(f"No devices found for plant {plant_id}")
                        continue
                    print(f"Found {len(devices)} devices for plant {plant_id}: {[device['sn'] for device in devices]}")

                    for device in devices:
                        print(f"Processing device SN {device['sn']} for plant {plant_id}")
=======
                        logger.warning(f"No devices found for plant {plant_id}")
                        continue
                    print(f"Found {len(devices)} devices for plant {plant_id}: {[device['sn'] for device in devices]}")
                    logger.info(f"Found {len(devices)} devices for plant {plant_id}: {[device['sn'] for device in devices]}")

                    for device in devices:
                        print(f"Processing device SN {device['sn']} for plant {plant_id}")
                        logger.info(f"Processing device SN {device['sn']} for plant {plant_id}")
>>>>>>> 0c284439
                        cur.execute("""
                            INSERT INTO devices (sn, plant_id, first_install_date, inverter_model, panel_model, pv_count, string_count)
                            VALUES (%s, %s, %s, %s, %s, %s, %s)
                            ON CONFLICT (sn) DO NOTHING
                        """, (
                            device['sn'], plant_id, device['first_install_date'], device['inverter_model'],
                            device['panel_model'], device['pv_count'], device['string_count']
                        ))
<<<<<<< HEAD
                        logging.info(f"Inserted device with SN {device['sn']}")

                    for device in devices:
                        start_date = "2025-06-08"
                        end_date = "2025-06-09"
                        logging.info(f"Fetching historical data for device {device['sn']}")
                        print(f"Fetching historical data for device {device['sn']} on {start_date}")

                        historical_data = fetch_historical_data(user_id, username, password, device, start_date, end_date)
                        if not historical_data:
                            logging.warning(f"No historical data for device {device['sn']}")
                            continue
                        print(f"Received {len(historical_data)} historical data entries for device {device['sn']}")
=======
                        logger.info(f"Inserted device with SN {device['sn']}")

                    for device in devices:
                        start_date = "2025-06-09 12:00:00"
                        end_date = "2025-06-09 13:00:00"
                        logger.info(f"Fetching historical data for device {device['sn']}")
                        print(f"Fetching historical data for device {device['sn']} from {start_date} to {end_date}")

                        historical_data = fetch_historical_data(user_id, username, password, device, start_date, end_date)
                        if not historical_data:
                            logger.warning(f"No historical data for device {device['sn']}")
                            continue
                        print(f"Received {len(historical_data)} historical data entries for device {device['sn']}")
                        logger.info(f"Received {len(historical_data)} historical data entries for device {device['sn']}")

                        # Write historical data to CSV
                        with open(OUTPUT_CSV_PATH, 'a', newline='', encoding='utf-8') as csvfile:
                            writer = csv.DictWriter(csvfile, fieldnames=CSV_FIELDNAMES)
                            for entry in historical_data:
                                writer.writerow(entry)
                            logger.info(f"Appended {len(historical_data)} rows to {OUTPUT_CSV_PATH} for device {device['sn']}")
>>>>>>> 0c284439

                        for entry in historical_data:
                            # Ensure timestamp is present
                            ts_str = entry.get('timestamp')
                            if not ts_str:
<<<<<<< HEAD
                                logging.warning(f"Missing timestamp for device {device['sn']}: {entry}")
=======
                                logger.warning(f"Missing timestamp for device {device['sn']}: {entry}")
>>>>>>> 0c284439
                                continue
                            try:
                                # Parse timestamp to ensure it's in the correct format
                                ts = datetime.strptime(ts_str, '%Y-%m-%d %H:%M:%S')
                                entry_timestamp = ts.strftime('%Y-%m-%d %H:%M:%S')
                            except ValueError:
<<<<<<< HEAD
                                logging.warning(f"Invalid timestamp format for device {device['sn']}: {ts_str}")
                                continue

                            print(f"Processing historical data entry for device {device['sn']} at {entry_timestamp}")
=======
                                logger.warning(f"Invalid timestamp format for device {device['sn']}: {ts_str}")
                                continue

                            print(f"Processing historical data entry for device {device['sn']} at {entry_timestamp}")
                            logger.info(f"Processing historical data entry for device {device['sn']} at {entry_timestamp}")
>>>>>>> 0c284439

                            # Validate important parameters
                            valid = True
                            for i in range(1, 13):
                                if not validate_parameter(entry.get(f"pv{i:02d}_voltage"), f"pv{i:02d}_voltage", 0, 1000):
                                    valid = False
                                if not validate_parameter(entry.get(f"pv{i:02d}_current"), f"pv{i:02d}_current", 0, 50):
                                    valid = False
                            for phase in ['r', 's', 't']:
                                if not validate_parameter(entry.get(f"{phase}_voltage"), f"{phase}_voltage", 0, 300):
                                    valid = False
<<<<<<< HEAD
                            if not validate_parameter(entry.get("total_power"), "total_power", 0, 100000):
                                valid = False
                            if not validate_parameter(entry.get("energy_today"), "energy_today", 0, 100):
                                valid = False

                            if not valid:
                                logging.warning(f"Skipping entry for device {device['sn']} at {entry_timestamp} due to validation failure")
=======
                            if not validate_parameter(entry.get("total_power"), "total_power", 0, 5000):
                                valid = False
                            if not validate_parameter(entry.get("energy_today"), "energy_today", 0, 50):
                                valid = False

                            if not valid:
                                logger.warning(f"Skipping entry for device {device['sn']} at {entry_timestamp} due to validation failure")
>>>>>>> 0c284439
                                continue

                            print(f"Inserting historical data for device {device['sn']} at {entry_timestamp}")
                            cur.execute("""
                                INSERT INTO device_data_current (
                                    device_id, timestamp, pv01_voltage, pv01_current, pv02_voltage, pv02_current,
                                    pv03_voltage, pv03_current, pv04_voltage, pv04_current, pv05_voltage, pv05_current,
                                    pv06_voltage, pv06_current, pv07_voltage, pv07_current, pv08_voltage, pv08_current,
                                    pv09_voltage, pv09_current, pv10_voltage, pv10_current, pv11_voltage, pv11_current,
                                    pv12_voltage, pv12_current, r_voltage, s_voltage, t_voltage,
                                    r_current, s_current, t_current, rs_voltage, st_voltage, tr_voltage,
                                    frequency, total_power, reactive_power, energy_today, cuf, pr, state
                                ) VALUES (%s, %s, %s, %s, %s, %s, %s, %s, %s, %s, %s, %s, %s, %s, %s, %s, %s, %s, %s, %s, %s, %s, %s, %s, %s, %s, %s, %s, %s, %s, %s, %s, %s, %s, %s, %s, %s, %s, %s, %s, %s, %s)
                                ON CONFLICT (device_id, timestamp) DO NOTHING
                            """, (
                                entry['device_id'], entry_timestamp, entry.get('pv01_voltage'), entry.get('pv01_current'),
                                entry.get('pv02_voltage'), entry.get('pv02_current'), entry.get('pv03_voltage'), entry.get('pv03_current'),
                                entry.get('pv04_voltage'), entry.get('pv04_current'), entry.get('pv05_voltage'), entry.get('pv05_current'),
                                entry.get('pv06_voltage'), entry.get('pv06_current'), entry.get('pv07_voltage'), entry.get('pv07_current'),
                                entry.get('pv08_voltage'), entry.get('pv08_current'), entry.get('pv09_voltage'), entry.get('pv09_current'),
                                entry.get('pv10_voltage'), entry.get('pv10_current'), entry.get('pv11_voltage'), entry.get('pv11_current'),
                                entry.get('pv12_voltage'), entry.get('pv12_current'), entry.get('r_voltage'), entry.get('s_voltage'), entry.get('t_voltage'),
                                entry.get('r_current'), entry.get('s_current'), entry.get('t_current'), entry.get('rs_voltage'),
                                entry.get('st_voltage'), entry.get('tr_voltage'), entry.get('frequency'), entry.get('total_power'),
                                entry.get('reactive_power'), entry.get('energy_today'), entry.get('cuf'), entry.get('pr'), entry.get('state')
                            ))
<<<<<<< HEAD
                            logging.info(f"Inserted historical data for device {device['sn']} at {entry_timestamp}")
                            print(f"Successfully inserted historical data for device {device['sn']} at {entry_timestamp}")

        conn.commit()
        logging.info("Completed fetch_historic_data script.")
        print("Done.")
    except Exception as e:
        logging.error(f"Error in fetch_historic_data: {e}")
=======
                            logger.info(f"Inserted historical data for device {device['sn']} at {entry_timestamp}")
                            print(f"Successfully inserted historical data for device {device['sn']} at {entry_timestamp}")

        conn.commit()
        logger.info("Completed fetch_historic_data script.")
        print("Done.")
    except Exception as e:
        logger.error(f"Error in fetch_historic_data: {e}")
>>>>>>> 0c284439
        print(f"Error in fetch_historic_data: {e}")
        raise
    finally:
        conn.close()

if __name__ == "__main__":
    fetch_historic_data()<|MERGE_RESOLUTION|>--- conflicted
+++ resolved
@@ -5,49 +5,6 @@
 import re
 from datetime import datetime
 import psycopg2
-<<<<<<< HEAD
-
-# Project imports
-sys.path.append(os.path.abspath(os.path.join(os.path.dirname(__file__), '..', '..')))
-from shinemonitor_api import fetch_plant_list, fetch_plant_devices, fetch_historical_data
-from config.settings import DATABASE_URL
-
-# Logging configuration
-logging.basicConfig(level=logging.INFO, format='%(asctime)s - %(levelname)s - %(message)s')
-
-# Regex for numeric validation
-NUMBER_REGEX = re.compile(r'^(\d*\.\d+|\d+)$')
-
-def validate_parameter(value, param_name, min_val, max_val):
-    if value is None:
-        return True
-    str_value = str(value)
-    if not NUMBER_REGEX.match(str_value):
-        logging.warning(f"Invalid format for {param_name}: {str_value}")
-        return False
-    num_value = float(str_value)
-    if not (min_val <= num_value <= max_val):
-        
-        logging.warning(f"Value out of range for {param_name}: {num_value} (expected {min_val} to {max_val})")
-        return False
-    return True
-
-def get_db_connection():
-    try:
-        conn = psycopg2.connect(DATABASE_URL)
-        logging.info("Connected to TimescaleDB")
-        return conn
-    except Exception as e:
-        logging.error(f"Failed to connect to TimescaleDB: {e}")
-        raise
-
-def fetch_historic_data():
-    print("Starting fetch_historic_data script...")
-    conn = get_db_connection()
-
-    try:
-        with open('backend/data/userx.csv', newline='', encoding='utf-8-sig') as csvfile:
-=======
 from logging.handlers import TimedRotatingFileHandler
 
 # Project imports
@@ -135,43 +92,28 @@
                 logger.info(f"Created output CSV file at {OUTPUT_CSV_PATH} with headers")
 
         with open('backend/data/users.csv', newline='', encoding='utf-8-sig') as csvfile:
->>>>>>> 0c284439
             reader = csv.DictReader(csvfile)
             users = list(reader)
             if users:
                 print(f"Keys in first user dictionary: {users[0].keys()}")
-<<<<<<< HEAD
-=======
                 logger.info(f"Keys in first user dictionary: {users[0].keys()}")
->>>>>>> 0c284439
 
         for user in users:
             user_id = user['user_id']
             username = user['username']
             password = user['password']
-<<<<<<< HEAD
-            logging.info(f"Processing user {user_id}: {username}")
-=======
             logger.info(f"Processing user {user_id}: {username}")
->>>>>>> 0c284439
             print(f"Processing user {user_id}: {username}")
 
             plants = fetch_plant_list(user_id, username, password)
             if not plants:
-<<<<<<< HEAD
-                logging.warning(f"No plants found for user {user_id}")
-=======
                 logger.warning(f"No plants found for user {user_id}")
->>>>>>> 0c284439
                 continue
 
             with conn.cursor() as cur:
                 for plant in plants:
                     print(f"Processing plant ID {plant['plant_id']}")
-<<<<<<< HEAD
-=======
                     logger.info(f"Processing plant ID {plant['plant_id']}")
->>>>>>> 0c284439
                     cur.execute("""
                         INSERT INTO plants (plant_id, customer_name, capacity, total_energy, install_date)
                         VALUES (%s, %s, %s, %s, %s)
@@ -180,24 +122,12 @@
                         plant['plant_id'], plant['customer_name'], plant['capacity'],
                         plant['total_energy'], plant['install_date']
                     ))
-<<<<<<< HEAD
-                    logging.info(f"Inserted plant with ID {plant['plant_id']}")
-=======
                     logger.info(f"Inserted plant with ID {plant['plant_id']}")
->>>>>>> 0c284439
 
                 for plant in plants:
                     plant_id = plant['plant_id']
                     devices = fetch_plant_devices(user_id, username, password, plant_id)
                     if not devices:
-<<<<<<< HEAD
-                        logging.warning(f"No devices found for plant {plant_id}")
-                        continue
-                    print(f"Found {len(devices)} devices for plant {plant_id}: {[device['sn'] for device in devices]}")
-
-                    for device in devices:
-                        print(f"Processing device SN {device['sn']} for plant {plant_id}")
-=======
                         logger.warning(f"No devices found for plant {plant_id}")
                         continue
                     print(f"Found {len(devices)} devices for plant {plant_id}: {[device['sn'] for device in devices]}")
@@ -206,7 +136,6 @@
                     for device in devices:
                         print(f"Processing device SN {device['sn']} for plant {plant_id}")
                         logger.info(f"Processing device SN {device['sn']} for plant {plant_id}")
->>>>>>> 0c284439
                         cur.execute("""
                             INSERT INTO devices (sn, plant_id, first_install_date, inverter_model, panel_model, pv_count, string_count)
                             VALUES (%s, %s, %s, %s, %s, %s, %s)
@@ -215,21 +144,6 @@
                             device['sn'], plant_id, device['first_install_date'], device['inverter_model'],
                             device['panel_model'], device['pv_count'], device['string_count']
                         ))
-<<<<<<< HEAD
-                        logging.info(f"Inserted device with SN {device['sn']}")
-
-                    for device in devices:
-                        start_date = "2025-06-08"
-                        end_date = "2025-06-09"
-                        logging.info(f"Fetching historical data for device {device['sn']}")
-                        print(f"Fetching historical data for device {device['sn']} on {start_date}")
-
-                        historical_data = fetch_historical_data(user_id, username, password, device, start_date, end_date)
-                        if not historical_data:
-                            logging.warning(f"No historical data for device {device['sn']}")
-                            continue
-                        print(f"Received {len(historical_data)} historical data entries for device {device['sn']}")
-=======
                         logger.info(f"Inserted device with SN {device['sn']}")
 
                     for device in devices:
@@ -251,35 +165,23 @@
                             for entry in historical_data:
                                 writer.writerow(entry)
                             logger.info(f"Appended {len(historical_data)} rows to {OUTPUT_CSV_PATH} for device {device['sn']}")
->>>>>>> 0c284439
 
                         for entry in historical_data:
                             # Ensure timestamp is present
                             ts_str = entry.get('timestamp')
                             if not ts_str:
-<<<<<<< HEAD
-                                logging.warning(f"Missing timestamp for device {device['sn']}: {entry}")
-=======
                                 logger.warning(f"Missing timestamp for device {device['sn']}: {entry}")
->>>>>>> 0c284439
                                 continue
                             try:
                                 # Parse timestamp to ensure it's in the correct format
                                 ts = datetime.strptime(ts_str, '%Y-%m-%d %H:%M:%S')
                                 entry_timestamp = ts.strftime('%Y-%m-%d %H:%M:%S')
                             except ValueError:
-<<<<<<< HEAD
-                                logging.warning(f"Invalid timestamp format for device {device['sn']}: {ts_str}")
-                                continue
-
-                            print(f"Processing historical data entry for device {device['sn']} at {entry_timestamp}")
-=======
                                 logger.warning(f"Invalid timestamp format for device {device['sn']}: {ts_str}")
                                 continue
 
                             print(f"Processing historical data entry for device {device['sn']} at {entry_timestamp}")
                             logger.info(f"Processing historical data entry for device {device['sn']} at {entry_timestamp}")
->>>>>>> 0c284439
 
                             # Validate important parameters
                             valid = True
@@ -291,15 +193,6 @@
                             for phase in ['r', 's', 't']:
                                 if not validate_parameter(entry.get(f"{phase}_voltage"), f"{phase}_voltage", 0, 300):
                                     valid = False
-<<<<<<< HEAD
-                            if not validate_parameter(entry.get("total_power"), "total_power", 0, 100000):
-                                valid = False
-                            if not validate_parameter(entry.get("energy_today"), "energy_today", 0, 100):
-                                valid = False
-
-                            if not valid:
-                                logging.warning(f"Skipping entry for device {device['sn']} at {entry_timestamp} due to validation failure")
-=======
                             if not validate_parameter(entry.get("total_power"), "total_power", 0, 5000):
                                 valid = False
                             if not validate_parameter(entry.get("energy_today"), "energy_today", 0, 50):
@@ -307,7 +200,6 @@
 
                             if not valid:
                                 logger.warning(f"Skipping entry for device {device['sn']} at {entry_timestamp} due to validation failure")
->>>>>>> 0c284439
                                 continue
 
                             print(f"Inserting historical data for device {device['sn']} at {entry_timestamp}")
@@ -334,16 +226,6 @@
                                 entry.get('st_voltage'), entry.get('tr_voltage'), entry.get('frequency'), entry.get('total_power'),
                                 entry.get('reactive_power'), entry.get('energy_today'), entry.get('cuf'), entry.get('pr'), entry.get('state')
                             ))
-<<<<<<< HEAD
-                            logging.info(f"Inserted historical data for device {device['sn']} at {entry_timestamp}")
-                            print(f"Successfully inserted historical data for device {device['sn']} at {entry_timestamp}")
-
-        conn.commit()
-        logging.info("Completed fetch_historic_data script.")
-        print("Done.")
-    except Exception as e:
-        logging.error(f"Error in fetch_historic_data: {e}")
-=======
                             logger.info(f"Inserted historical data for device {device['sn']} at {entry_timestamp}")
                             print(f"Successfully inserted historical data for device {device['sn']} at {entry_timestamp}")
 
@@ -352,7 +234,6 @@
         print("Done.")
     except Exception as e:
         logger.error(f"Error in fetch_historic_data: {e}")
->>>>>>> 0c284439
         print(f"Error in fetch_historic_data: {e}")
         raise
     finally:
